--- conflicted
+++ resolved
@@ -96,17 +96,14 @@
     implementation project(':readium:lcp')
 
     implementation 'androidx.core:core-ktx:1.6.0'
-    implementation 'androidx.activity:activity-compose:1.3.1'
-    implementation "androidx.activity:activity-ktx:1.3.1"
+    implementation 'androidx.activity:activity-compose:1.4.0'
+    implementation "androidx.activity:activity-ktx:1.4.0"
     implementation "androidx.appcompat:appcompat:1.3.1"
     implementation "androidx.browser:browser:1.3.0"
     implementation "androidx.cardview:cardview:1.0.0"
-<<<<<<< HEAD
-    implementation 'androidx.compose.material:material:1.1.0-alpha06'
-    implementation 'androidx.compose.material:material-icons-extended:1.1.0-alpha06'
-    implementation 'androidx.compose.ui:ui-tooling:1.1.0-alpha06'
-=======
->>>>>>> 6f36a072
+    implementation 'androidx.compose.material:material:1.1.0-beta01'
+    implementation 'androidx.compose.material:material-icons-extended:1.1.0-beta01'
+    implementation 'androidx.compose.ui:ui-tooling:1.1.0-beta01'
     implementation "androidx.constraintlayout:constraintlayout:2.1.1"
     implementation "androidx.fragment:fragment-ktx:1.3.6"
     implementation "androidx.lifecycle:lifecycle-livedata-ktx:2.4.0-rc01"
@@ -132,11 +129,7 @@
     // AM NOTE: needs to stay this version for now (June 24,2020)
     //noinspection GradleDependency
     implementation "com.squareup.picasso:picasso:2.5.2"
-<<<<<<< HEAD
-    implementation "joda-time:joda-time:2.10.10"
-=======
     implementation "joda-time:joda-time:2.10.13"
->>>>>>> 6f36a072
     implementation "org.jetbrains.kotlinx:kotlinx-coroutines-core:1.5.2"
     // AM NOTE: needs to stay this version for now (June 24,2020)
     //noinspection GradleDependency
