--- conflicted
+++ resolved
@@ -62,13 +62,9 @@
     implementation 'org.jetbrains.kotlinx:kotlinx-coroutines-core:1.3.6'
     implementation 'org.jetbrains.kotlinx:kotlinx-coroutines-android:1.3.5'
 
-<<<<<<< HEAD
-=======
-    implementation 'org.zeroturnaround:zt-zip:1.14'
 
     // AM NOTE: needs to stay this version for now (June 24,2020)
     //noinspection GradleDependency
->>>>>>> fa548d24
     implementation 'org.jsoup:jsoup:1.10.3'
 
     api 'com.github.barteksc:android-pdf-viewer:2.8.2'
