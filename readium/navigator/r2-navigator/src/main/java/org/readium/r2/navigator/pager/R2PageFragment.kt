--- conflicted
+++ resolved
@@ -86,11 +86,7 @@
                         else -> webView.scrollToPosition(progression)
                     }
                 } catch (e: Exception) {
-<<<<<<< HEAD
-                    //TODO double check this error, a crash happens when scrolling to fast between resources.....
-=======
                     // TODO double check this error, a crash happens when scrolling to fast between resources.....
->>>>>>> 1e2b1150
                     // kotlin.TypeCastException: null cannot be cast to non-null type org.readium.r2.navigator.R2EpubActivity
                 }
 
