--- conflicted
+++ resolved
@@ -342,12 +342,8 @@
             }
         }
 
-<<<<<<< HEAD
-        if (publication.metadata.presentation.layout == EpubLayout.REFLOWABLE) {
-=======
         if (publication.metadata.presentation.layout != EpubLayout.FIXED) {
             pendingLocator = locator
->>>>>>> ce1c73e3
             setCurrent(resourcesSingle)
         } else {
 
