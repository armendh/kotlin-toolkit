# Changelog

All notable changes to this project will be documented in this file.

**Warning:** Features marked as *experimental* may change or be removed in a future release without notice. Use with caution.

## [Unreleased]

<<<<<<< HEAD
### Added

* (*Experimental*) New `Fragment` implementations as an alternative to the legacy `Activity` ones (contributed by [@johanpoirier](https://github.com/readium/r2-navigator-kotlin/pull/148)).
  * The fragments are chromeless, to let you customize the reading UX.
  * Use the new `NavigatorFragmentFactory` to help build the fragments, as showcased in `R2PdfActivity`.
  * At the moment, highlights and TTS are not yet supported in the new EPUB navigator `Fragment`.
  * [This is now the recommended way to integrate Readium](https://github.com/readium/r2-navigator-kotlin/issues/115) in your applications.

## [1.2.0]
=======
## [2.0.0-alpha.1]
>>>>>>> f5c4514e

### Added

* The [position](https://github.com/readium/architecture/tree/master/models/locators/positions) is now reported in the locators for EPUB, CBZ and PDF.
* (*Experimental*) [PDF navigator](https://github.com/readium/r2-navigator-kotlin/pull/130).
  * Supports both single PDF and LCP protected PDF.
  * As a proof of concept, [it is implemented using `Fragment` instead of `Activity`](https://github.com/readium/r2-navigator-kotlin/issues/115). `R2PdfActivity` showcases how to use the `PdfNavigatorFragment` with the new `NavigatorFragmentFactory`.
  * The navigator is based on [AndroidPdfViewer](https://github.com/barteksc/AndroidPdfViewer), which may increase the size of your apps. Please open an issue if this is a problem for you, as we are considering different solutions to fix this in a future release.

### Changed

* [Upgraded to Readium CSS 1.0.0-beta.1.](https://github.com/readium/r2-navigator-kotlin/pull/134)
  * Two new fonts are available: AccessibleDfa and IA Writer Duospace.
  * The file structure now follows strictly the one from [ReadiumCSS's `dist/`](https://github.com/readium/readium-css/tree/master/css/dist), for easy upgrades and custom builds replacement.

### Deprecated

* `Navigator.currentLocation` and `NavigatorDelegate.locationDidChange()` are deprecated in favor of a unified `Navigator.currentLocator`, which is observable thanks to `LiveData`.

### Fixed

* **Important:** [Publications parsed from large manifests could crash the application](https://github.com/readium/r2-testapp-kotlin/issues/286) when starting a reading activity. To fix this, **`Publication` must not be put in an `Intent` extra anymore**. Instead, [use the new `Intent` extensions provided by Readium](https://github.com/readium/r2-testapp-kotlin/pull/303). This solution is a crutch until [we move away from `Activity` in the Navigator](https://github.com/readium/r2-navigator-kotlin/issues/115) and let reading apps handle the lifecycle of `Publication` themselves.
* [Crash when opening a publication with a space in its filename](https://github.com/readium/r2-navigator-kotlin/pull/136).
* [Jumping to an EPUB location from the search](https://github.com/readium/r2-navigator-kotlin/pull/111).
* The `AndroidManifest.xml` is not forcing anymore `allowBackup` and `supportsRtl`, to let reading apps manage these features themselves (contributed by [@twaddington](https://github.com/readium/r2-navigator-kotlin/pull/118)).


[unreleased]: https://github.com/readium/r2-navigator-kotlin/compare/master...HEAD
[2.0.0-alpha.1]: https://github.com/readium/r2-navigator-kotlin/compare/1.1.6...2.0.0-alpha.1<|MERGE_RESOLUTION|>--- conflicted
+++ resolved
@@ -6,7 +6,6 @@
 
 ## [Unreleased]
 
-<<<<<<< HEAD
 ### Added
 
 * (*Experimental*) New `Fragment` implementations as an alternative to the legacy `Activity` ones (contributed by [@johanpoirier](https://github.com/readium/r2-navigator-kotlin/pull/148)).
@@ -15,10 +14,8 @@
   * At the moment, highlights and TTS are not yet supported in the new EPUB navigator `Fragment`.
   * [This is now the recommended way to integrate Readium](https://github.com/readium/r2-navigator-kotlin/issues/115) in your applications.
 
-## [1.2.0]
-=======
+
 ## [2.0.0-alpha.1]
->>>>>>> f5c4514e
 
 ### Added
 
