/*
 * Module: r2-shared-kotlin
 * Developers: Aferdita Muriqi, Clément Baumann, Mickaël Menu
 *
 * Copyright (c) 2020. Readium Foundation. All rights reserved.
 * Use of this source code is governed by a BSD-style license which is detailed in the
 * LICENSE file present in the project repository where this source code is maintained.
 */

package org.readium.r2.shared.publication

import android.net.Uri
import kotlinx.coroutines.GlobalScope
import kotlinx.coroutines.launch
import org.json.JSONObject
import org.readium.r2.shared.BuildConfig.DEBUG
import org.readium.r2.shared.ReadiumCSSName
import org.readium.r2.shared.extensions.HashAlgorithm
import org.readium.r2.shared.extensions.hash
import org.readium.r2.shared.extensions.removeLastComponent
import org.readium.r2.shared.extensions.toUrlOrNull
import org.readium.r2.shared.fetcher.EmptyFetcher
import org.readium.r2.shared.fetcher.Fetcher
import org.readium.r2.shared.fetcher.Resource
import org.readium.r2.shared.format.MediaType
import org.readium.r2.shared.publication.epub.listOfAudioClips
import org.readium.r2.shared.publication.epub.listOfVideoClips
import org.readium.r2.shared.publication.services.CoverService
import org.readium.r2.shared.publication.services.PositionsService
import org.readium.r2.shared.publication.services.positions
<<<<<<< HEAD
=======
import timber.log.Timber
import java.lang.Exception
import org.readium.r2.shared.util.File
>>>>>>> a47ef180
import java.net.URL
import java.net.URLEncoder
import kotlin.reflect.KClass

internal typealias ServiceFactory = (Publication.Service.Context) -> Publication.Service?

/**
 * The Publication shared model is the entry-point for all the metadata and services
 * related to a Readium publication.
 *
 * @param manifest The manifest holding the publication metadata extracted from the publication file.
 * @param fetcher The underlying fetcher used to read publication resources.
 * The default implementation returns Resource.Error.NotFound for all HREFs.
 * @param servicesBuilder Holds the list of service factories used to create the instances of
 * Publication.Service attached to this Publication.
 * @param type The kind of publication it is ( EPUB, CBZ, ... )
 * @param version The version of the publication, if the type needs any.
 * @param positionsFactory Factory used to build lazily the [positions].
 */
data class Publication(
    private val manifest: Manifest,
    private val fetcher: Fetcher = EmptyFetcher(),
    private val servicesBuilder: ServicesBuilder = ServicesBuilder(),

    @Deprecated("Provide a [ServiceFactory] for a [PositionsService] instead.", level = DeprecationLevel.ERROR)
    @Suppress("DEPRECATION")
    val positionsFactory: PositionListFactory? = null,

    // FIXME: To refactor after specifying the User and Rendition Settings API
    var userSettingsUIPreset: MutableMap<ReadiumCSSName, Boolean> = mutableMapOf(),
    var cssStyle: String? = null,

    @Deprecated("This will be removed in a future version. Use [Format.of] to check the format of a publication.", level = DeprecationLevel.ERROR)
    var internalData: MutableMap<String, String> = mutableMapOf()
) {
    private val _services: List<Service> = servicesBuilder.build(Service.Context(manifest, fetcher))
    private val _manifest = manifest.copy(links = manifest.links + _services.map(Service::links).flatten())

    // Shortcuts to manifest properties

    val context: List<String> get() = _manifest.context
    val metadata: Metadata get() = _manifest.metadata
    val links: List<Link> get() = _manifest.links

    /** Identifies a list of resources in reading order for the publication. */
    val readingOrder: List<Link> get() = _manifest.readingOrder

    /** Identifies resources that are necessary for rendering the publication. */
    val resources: List<Link> get() = _manifest.resources

    /** Identifies the collection that contains a table of contents. */
    val tableOfContents: List<Link> get() = _manifest.tableOfContents

    val subcollections: Map<String, List<PublicationCollection>> get() = _manifest.subcollections

    // FIXME: To be refactored, with the TYPE and EXTENSION enums as well
    var type: Publication.TYPE = Publication.TYPE.EPUB

    @Deprecated("Version is not available any more.", level = DeprecationLevel.ERROR)
    var version: Double = 0.0

    /**
     * Returns the RWPM JSON representation for this [Publication]'s manifest, as a string.
     */
    val jsonManifest: String
        get() = _manifest.toJSON().toString().replace("\\/", "/")

    /**
     * The URL where this publication is served, computed from the [Link] with `self` relation.
     */

    val baseUrl: URL?
        get() = links.firstWithRel("self")
            ?.let { it.href.toUrlOrNull()?.removeLastComponent() }

    /**
     * Finds the first [Link] with the given HREF in the publication's links.
     *
     * Searches through (in order) [readingOrder], [resources] and [links] recursively following
     * [alternate] and [children] links.
     *
     * If there's no match, try again after removing any query parameter and anchor from the
     * given [href].
     */
    fun linkWithHref(href: String): Link? {
        fun find(href: String): Link? {
            return readingOrder.deepLinkWithHref(href)
                ?: resources.deepLinkWithHref(href)
                ?: links.deepLinkWithHref(href)
        }

        return find(href)
            ?: find(href.takeWhile { it !in "#?" })
    }

    /**
     * Finds the first [Link] having the given [rel] in the publications's links.
     */
    fun linkWithRel(rel: String): Link? = _manifest.linkWithRel(rel)

    /**
     * Finds all [Link]s having the given [rel] in the publications's links.
     */
    fun linksWithRel(rel: String): List<Link> = _manifest.linksWithRel(rel)

    /**
     * Returns the resource targeted by the given non-templated [link].
     */
    fun get(link: Link): Resource {
        if (DEBUG) { require(!link.templated) { "You must expand templated links before calling [Publication.get]" } }

        _services.forEach { service -> service.get(link)?.let { return it } }
        return fetcher.get(link)
    }

    /**
     * Closes any opened resource associated with the [Publication], including services.
     */
    fun close() = GlobalScope.launch {
<<<<<<< HEAD
        fetcher.close()
        _services.forEach { it.close() }
=======
        try {
            fetcher.close()
        } catch (e: Exception) {
            Timber.e(e)
        }

        services.forEach {
            try {
                it.close()
            } catch (e: Exception) {
                Timber.e(e)
            }
        }
>>>>>>> a47ef180
    }

    /**
     * Returns the first publication service that is an instance of [klass].
     */
    fun <T: Service> findService(serviceType: KClass<T>): T? =
        _services.filterIsInstance(serviceType.java).firstOrNull()

    enum class TYPE {
        EPUB, CBZ, FXL, WEBPUB, AUDIO, DiViNa
    }

    enum class EXTENSION(var value: String) {
        EPUB(".epub"),
        CBZ(".cbz"),
        JSON(".json"),
        DIVINA(".divina"),
        AUDIO(".audiobook"),
        LCPL(".lcpl"),
        UNKNOWN("");

        companion object {
            fun fromString(type: String): EXTENSION? =
                values().firstOrNull { it.value == type }
        }
    }

    /**
     * Sets the URL where this [Publication]'s RWPM manifest is served.
     */
    fun setSelfLink(href: String) {
        _manifest.links = _manifest.links.toMutableList().apply {
            removeAll { it.rels.contains("self") }
            add(Link(href = href, type = MediaType.READIUM_WEBPUB_MANIFEST.toString(), rels = setOf("self")))
        }
    }

    /**
     * Returns the [ContentLayout] for the default language.
     */
    val contentLayout: ContentLayout get() = metadata.contentLayout

    /**
     * Returns the [ContentLayout] for the given [language].
     */
    fun contentLayoutForLanguage(language: String?) = metadata.contentLayoutForLanguage(language)

    /**
     * Returns the [links] of the first child [PublicationCollection] with the given role, or an
     * empty list.
     */
    internal fun linksWithRole(role: String): List<Link> =
        subcollections[role]?.firstOrNull()?.links ?: emptyList()

    private fun List<Link>.deepLinkWithHref(href: String): Link? {
        for (l in this) {
            if (l.href == href)
                return l
            else {
                l.alternates.deepLinkWithHref(href)?.let { return it }
                l.children.deepLinkWithHref(href)?.let { return it }
            }
        }
        return null
    }

    companion object {

        /**
         * Creates the base URL for a [Publication] locally served through HTTP, from the
         * publication's [filename] and the HTTP server [port].
         *
         * Note: This is used for backward-compatibility, but ideally this should be handled by the
         * Server, and set in the self [Link]. Unfortunately, the self [Link] is not available
         * in the navigator at the moment without changing the code in reading apps.
         */
        fun localBaseUrlOf(filename: String, port: Int): String {
            val sanitizedFilename = filename
                .removePrefix("/")
                .hash(HashAlgorithm.MD5)
                .let { URLEncoder.encode(it, "UTF-8") }

            return "http://127.0.0.1:$port/$sanitizedFilename"
        }

        /**
         * Gets the absolute URL of a resource locally served through HTTP.
         */
        fun localUrlOf(filename: String, port: Int, href: String): String =
            localBaseUrlOf(filename, port) + href

        @Deprecated("Parse a RWPM with [Manifest::fromJSON] and then instantiate a Publication",
            ReplaceWith("Manifest.fromJSON(manifestDict)?.let { Publication(it, fetcher = aFetcher) }",
                "org.readium.r2.shared.publication.Publication", "org.readium.r2.shared.publication.Manifest"),
            level = DeprecationLevel.ERROR)
        fun fromJSON(json: JSONObject?, normalizeHref: LinkHrefNormalizer = LinkHrefNormalizerIdentity): Publication? {
            throw NotImplementedError()
        }

    }

    /**
     * Base interface to be implemented by all publication services.
     */
    interface Service {

        /**
         * Container for the context from which a service is created.
         */
        data class Context(
            val manifest: Manifest,
            val fetcher: Fetcher
        )

        /**
         * Links which will be added to [Publication.links].
         * It can be used to expose a web API for the service, through [Publication.get].
         *
         * To disambiguate the href with a publication's local resources, you should use the prefix
         * `/~readium/`. A custom media type or rel should be used to identify the service.
         *
         * You can use a templated URI to accept query parameters, e.g.:
         *
         * ```
         * Link(
         *     href = "/~readium/search{?text}",
         *     type = "application/vnd.readium.search+json",
         *     templated = true
         * )
         * ```
         */
        val links: List<Link> get () = emptyList()

        /**
         * A service can return a Resource to:
         *  - respond to a request to its web API declared in links,
         *  - serve additional resources on behalf of the publication,
         *  - replace a publication resource by its own version.
         *
         * Called by [Publication.get] for each request.
         *
         * @return The [Resource] containing the response, or null if the service doesn't recognize
         *         this request.
         */
        fun get(link: Link): Resource? = null

        /**
         * Closes any opened file handles, removes temporary files, etc.
         */
        fun close() {}

    }

    /**
     * Builds a list of [Publication.Service] from a collection of service factories.
     *
     * Provides helpers to manipulate the list of services of a [Publication].
     */
    data class ServicesBuilder(internal var serviceFactories: MutableMap<String, ServiceFactory>) {

        @Suppress("UNCHECKED_CAST")
        constructor(
            positions: ServiceFactory? = null,
            cover: ServiceFactory? = null
        ) : this(mapOf(
            PositionsService::class.java.simpleName to positions,
            CoverService::class.java.simpleName to cover
        ).filterValues { it != null }.toMutableMap() as MutableMap<String, ServiceFactory>)

        /** Builds the actual list of publication services to use in a Publication. */
        fun build(context: Service.Context) : List<Service> = serviceFactories.values.mapNotNull { it(context) }

        /** Gets the publication service factory for the given service type. */
        operator fun <T : Service> get(serviceType: KClass<T>): ServiceFactory? {
            val key = requireNotNull(serviceType.simpleName)
            return serviceFactories[key]
        }

        /** Sets the publication service factory for the given service type. */
        operator fun <T : Service> set(serviceType: KClass<T>, factory: ServiceFactory?) {
            val key = requireNotNull(serviceType.simpleName)
            if (factory != null) {
                serviceFactories[key] = factory
            } else {
                serviceFactories.remove(key)
            }
        }

        /** Removes the service factory producing the given kind of service, if any. */
        fun <T : Service> remove(serviceType: KClass<T>) {
            val key = requireNotNull(serviceType.simpleName)
            serviceFactories.remove(key)
        }

        /**
         * Replaces the service factory associated with the given service type with the result of
         * [transform].
         */
        fun <T : Service> wrap(serviceType: KClass<T>, transform: ((ServiceFactory)?) -> ServiceFactory) {
            val key = requireNotNull(serviceType.simpleName)
            serviceFactories[key] = transform(serviceFactories[key])
        }

    }

    /**
     * Errors occurring while opening a Publication.
     */
    sealed class OpeningError(cause: Throwable? = null) : Throwable(cause) {

        /**
         * The file format could not be recognized by any parser.
         */
        object UnsupportedFormat : OpeningError()

        /**
         * The publication file was not found on the file system.
         */
        object NotFound : OpeningError()

        /**
         * The publication parser failed with the given underlying exception.
         */
        class ParsingFailed(cause: Throwable) : OpeningError(cause)

        /**
         * We're not allowed to open the publication at all, for example because it expired.
         */
        class Forbidden(cause: Throwable?) : OpeningError(cause)

        /**
         * The publication can't be opened at the moment, for example because of a networking error.
         * This error is generally temporary, so the operation may be retried or postponed.
         */
        class Unavailable(cause: Throwable?) : OpeningError(cause)

        /**
         * The provided credentials are incorrect and we can't open the publication in a
         * `restricted` state (e.g. for a password-protected ZIP).
         */
        object IncorrectCredentials: OpeningError()

    }

    /**
     * Builds a Publication from its components.
     *
     * A Publication's construction is distributed over the Streamer and its parsers,
     * so a builder is useful to pass the parts around.
     */
    data class Builder(
        var manifest: Manifest,
        var fetcher: Fetcher,
        var servicesBuilder: ServicesBuilder
    ) {

        fun build(): Publication = Publication(
            manifest = manifest,
            fetcher = fetcher,
            servicesBuilder = servicesBuilder
        )
    }

    /**
     * Finds the first [Link] to the publication's cover (rel = cover).
     */
    @Deprecated("Use [Publication.cover] to get the cover as a [Bitmap]", ReplaceWith("cover"))
    val coverLink: Link? get() = linkWithRel("cover")

    /**
     * Copy the [Publication] with a different [PositionListFactory].
     * The provided closure will be used to build the [PositionListFactory], with this being the
     * [Publication].
     */
    @Suppress("DEPRECATION")
    @Deprecated("Use [Publication.copy(serviceFactories)] instead", ReplaceWith("Publication.copy(serviceFactories = listOf(positionsServiceFactory)"), level = DeprecationLevel.ERROR)
    fun copyWithPositionsFactory(createFactory: Publication.() -> PositionListFactory): Publication {
        throw NotImplementedError()
    }

    @Deprecated("Renamed to [listOfAudioClips]", ReplaceWith("listOfAudioClips"))
    val listOfAudioFiles: List<Link> = listOfAudioClips

    @Deprecated("Renamed to [listOfVideoClips]", ReplaceWith("listOfVideoClips"))
    val listOfVideos: List<Link> = listOfVideoClips

    @Deprecated("Renamed to [resourceWithHref]", ReplaceWith("resourceWithHref(href)"))
    fun resource(href: String): Link? = resourceWithHref(href)

    @Deprecated("Refactored as a property", ReplaceWith("baseUrl"))
    fun baseUrl(): URL? = baseUrl

    @Deprecated("Renamed [subcollections]", ReplaceWith("subcollections"))
    val otherCollections: Map<String, List<PublicationCollection>> get() = subcollections

    @Deprecated("Use [setSelfLink] instead", ReplaceWith("setSelfLink"))
    fun addSelfLink(endPoint: String, baseURL: URL) {
        setSelfLink(Uri.parse(baseURL.toString())
            .buildUpon()
            .appendEncodedPath("$endPoint/manifest.json")
            .build()
            .toString()
        )
    }

    /**
     * Finds the first resource [Link] (asset or [readingOrder] item) at the given relative path.
     */
    @Deprecated("Use [linkWithHref] instead.", ReplaceWith("linkWithHref(href)"))
    fun resourceWithHref(href: String): Link? {
        return readingOrder.deepLinkWithHref(href)
            ?: resources.deepLinkWithHref(href)
    }

    /**
     * Creates a [Publication]'s [positions].
     *
     * The parsers provide an implementation of this interface for each format, but a host app
     * might want to use a custom factory to implement, for example, a caching mechanism or use a
     * different calculation method.
     */
    @Deprecated("Use a [ServiceFactory] for a [PositionsService] instead.")
    interface PositionListFactory {
        fun create(): List<Locator>
    }

    /**
     * Finds the first [Link] matching the given [predicate] in the publications's [Link]
     * properties: [resources], [readingOrder] and [links].
     *
     * Searches through (in order) [readingOrder], [resources] and [links]
     * recursively following [alternate] and [children] links.
     * The search order is unspecified.
     */
    @Deprecated("Use [linkWithHref()] to find a link with the given HREF", replaceWith = ReplaceWith("linkWithHref"), level = DeprecationLevel.ERROR)
    fun link(predicate: (Link) -> Boolean): Link? = null

    @Deprecated("Use [jsonManifest] instead", ReplaceWith("jsonManifest"))
    fun toJSON() = JSONObject(jsonManifest)

}<|MERGE_RESOLUTION|>--- conflicted
+++ resolved
@@ -28,12 +28,8 @@
 import org.readium.r2.shared.publication.services.CoverService
 import org.readium.r2.shared.publication.services.PositionsService
 import org.readium.r2.shared.publication.services.positions
-<<<<<<< HEAD
-=======
 import timber.log.Timber
 import java.lang.Exception
-import org.readium.r2.shared.util.File
->>>>>>> a47ef180
 import java.net.URL
 import java.net.URLEncoder
 import kotlin.reflect.KClass
@@ -153,24 +149,19 @@
      * Closes any opened resource associated with the [Publication], including services.
      */
     fun close() = GlobalScope.launch {
-<<<<<<< HEAD
-        fetcher.close()
-        _services.forEach { it.close() }
-=======
         try {
             fetcher.close()
         } catch (e: Exception) {
             Timber.e(e)
         }
 
-        services.forEach {
+        _services.forEach {
             try {
                 it.close()
             } catch (e: Exception) {
                 Timber.e(e)
             }
         }
->>>>>>> a47ef180
     }
 
     /**
